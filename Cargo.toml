[package]
name = "bluetooth_mesh"
description = """
!! VERY WIP AND NOT STABLE !!

Offers Bluetooth Mesh Primitives (PDUs, Encryption/Decryption, Messages, etc). A stack in still in process of being built
but one should be able to build their own stack based on the provided primitives.

Bluetooth Mesh stack implemented in Rust. In progress port/rewrite of Ero Bluetooth Mesh. Following the Bluetooth Mesh Spec Core v1.0. Designed to work with any BLE radio but currently targeting linux for testing. The complete stack still needs more glue between the layers but all the parts should be fully functional. If any mistake are found, please contact me!

#![no_std] excepts for dependence on std::Instant for time but a different source can be provided. While not provided, on ARM; a crystal oscilator can be the time source.

Partially serde support but still needs much more work.

The only heap allocations made durning processing a message is allocating memory for the message at the access layer. Most Mesh PDUs are <31 bytes (to fit in a single BLE Advertisement) so the Network and Lower Transport Layer stores its data staticly on the stack.
"""
license = "GPL-3.0-only"
repository = "https://github.com/AndrewGi/BluetoothMeshRust"
version = "0.1.3"
authors = ["Andrew Gilbrough <andrew@gilbrough.com>"]
edition = "2018"
readme = "README.md"

[features]
default = ["full_stack"]
<<<<<<< HEAD
full_stack = ["std", "tokio", "futures-core"]
=======
full_stack = ["std", "tokio", "futures-core", "futures-util"]
>>>>>>> 3782e23d
serde-1 = ["serde"]
std = []

[dependencies]
<<<<<<< HEAD
btle = {path = "btle", default_features = false}
tokio = {version = "0.2.11", optional=true, default-features = false, features=["sync", "rt-core", "time"]}
futures-core = {version = "0.3.4", optional=true}
=======
btle = {path = "btle", default-features = false}
tokio = {version = "0.2.11", optional=true, default-features = false, features=["sync", "rt-core", "time"]}
futures-core = {version = "0.3.4", optional=true}
futures-util = {version = "0.3.4", optional=true}
>>>>>>> 3782e23d
rand = "0.7"
aes = "0.3.2"
aead = "0.2.0"
dbl = "0.2.1"
block-modes = "0.3.3"
subtle = "2.2.2"
serde = {version = "1.0.104", default-features = false, features = ["derive"], optional = true }<|MERGE_RESOLUTION|>--- conflicted
+++ resolved
@@ -23,25 +23,15 @@
 
 [features]
 default = ["full_stack"]
-<<<<<<< HEAD
-full_stack = ["std", "tokio", "futures-core"]
-=======
 full_stack = ["std", "tokio", "futures-core", "futures-util"]
->>>>>>> 3782e23d
 serde-1 = ["serde"]
 std = []
 
 [dependencies]
-<<<<<<< HEAD
-btle = {path = "btle", default_features = false}
-tokio = {version = "0.2.11", optional=true, default-features = false, features=["sync", "rt-core", "time"]}
-futures-core = {version = "0.3.4", optional=true}
-=======
 btle = {path = "btle", default-features = false}
 tokio = {version = "0.2.11", optional=true, default-features = false, features=["sync", "rt-core", "time"]}
 futures-core = {version = "0.3.4", optional=true}
 futures-util = {version = "0.3.4", optional=true}
->>>>>>> 3782e23d
 rand = "0.7"
 aes = "0.3.2"
 aead = "0.2.0"
