--- conflicted
+++ resolved
@@ -11,7 +11,6 @@
 use crate::mesh::{IVIndex, SequenceNumber, CTL, IVI, NID, TTL};
 use crate::serializable::bytes::{Buf, BufError, BufMut, Bytes, BytesMut, ToFromBytesEndian};
 use crate::serializable::ByteSerializable;
-use alloc::borrow::ToOwned;
 use core::convert::TryInto;
 use core::fmt;
 
@@ -384,17 +383,10 @@
         if keys.nid() != self.nid() {
             return Err(NetworkDataError::InvalidMIC);
         }
-<<<<<<< HEAD
-        let iv_index = iv_index
-            .matching_ivi(self.ivi())
-            .ok_or(NetworkDataError::BadIVI)?;
-        let pecb = PrivacyRandom::from(*self)
-=======
         if iv_index.ivi() != self.ivi() {
             return Err(NetworkDataError::BadIVI);
         }
         let pecb = PrivacyRandom::from(self)
->>>>>>> 0bc95a98
             .pack_with_iv(iv_index)
             .encrypt_with(keys.privacy_key());
         let deobfuscated = self
