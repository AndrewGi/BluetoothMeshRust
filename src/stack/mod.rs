//! Bluetooth Mesh Stack that connects all the layers together.

pub mod application;
pub mod element;
pub mod model;

use crate::address::{Address, UnicastAddress, VirtualAddress};
use crate::ble::RSSI;
<<<<<<< HEAD
use crate::crypto::materials::NetKeyMap;
use crate::crypto::NetKeyIndex;
use crate::mesh::IVIndex;
//use crate::mesh_io::IOBearer;
use crate::{device_state, lower, net, replay};
use alloc::boxed::Box;

pub trait IOBearer {}
=======
use crate::crypto::materials::{
    ApplicationSecurityMaterials, KeyPhase, NetKeyMap, NetworkSecurityMaterials,
};
use crate::crypto::nonce::{AppNonce, AppNonceParts, DeviceNonceParts};
use crate::mesh::{AppKeyIndex, IVIndex, NetKeyIndex, SequenceNumber, TTL};
use crate::mesh_io::IOBearer;
use crate::stack::application::{EncryptedOutgoingMessage, MessageKeys, OutgoingMessage};
use crate::upper;
use crate::{device_state, lower, net, replay};
use alloc::boxed::Box;

pub enum IncomingPDU {
    EncryptedNet {
        pdu: net::EncryptedPDU,
        rssi: Option<RSSI>,
    },
    DecryptedNet {
        net_key_index: NetKeyIndex,
        rssi: Option<RSSI>,
        pdu: net::PDU,
    },
}

>>>>>>> 0bc95a98
/// Full Bluetooth Mesh Stack for
/// Layers:
/// - Access
/// - Control
/// - Upper Transport
/// - Lower Transport
/// - Network
/// - Bearer/IO
/// This stack acts as glue between the Mesh layers.
pub struct Stack {
    device_state: device_state::DeviceState,
    replay_cache: replay::Cache,
    io_bearer: Box<dyn IOBearer>,
}
<<<<<<< HEAD

pub enum IncomingPDU {
    EncryptedNet {
        pdu: net::OwnedEncryptedPDU,
        rssi: Option<RSSI>,
    },
    DecryptedNet {
        net_key_index: NetKeyIndex,
        rssi: Option<RSSI>,
        pdu: net::PDU,
    },
=======
pub enum SendError {
    InvalidAppKeyIndex,
    InvalidNetKeyIndex,
    InvalidDestination,
    InvalidSourceElement,
    OutOfSeq,
>>>>>>> 0bc95a98
}
impl Stack {
    pub fn new(io_bearer: Box<dyn IOBearer>, device_state: device_state::DeviceState) -> Self {
        Self {
            io_bearer,
            replay_cache: replay::Cache::default(),
            device_state,
        }
    }
    pub fn app_encrypt<Storage: AsRef<[u8]> + AsMut<[u8]>>(
        &mut self,
        msg: OutgoingMessage<Storage>,
    ) -> Result<EncryptedOutgoingMessage<Storage>, (SendError, OutgoingMessage<Storage>)> {
        // If DST is a VirtualAddress, it must have the full Label UUID.
        let dst = msg.dst;
        match &dst {
            Address::VirtualHash(_) | Address::Unassigned => {
                return Err((SendError::InvalidDestination, msg))
            }
            _ => (),
        }
        let iv_index = self.device_state.tx_iv_index();
        let src = match self.device_state.element_address(msg.source_element_index) {
            None => return Err((SendError::InvalidSourceElement, msg)),
            Some(address) => address,
        };
        let aszmic = msg.should_segment();
        let (sm, net_sm, seq) = match msg.encryption_key {
            MessageKeys::Device(net_key_index) => {
                // Check for a valid net_key
                let net_sm = match self
                    .device_state
                    .security_materials
                    .net_key_map
                    .get_keys(net_key_index)
                {
                    None => return Err((SendError::InvalidNetKeyIndex, msg)),
                    Some(phase) => phase.tx_key(),
                };
                let seq = match self.device_state.seq_counter.inc_seq() {
                    None => return Err((SendError::OutOfSeq, msg)),
                    Some(seq) => seq,
                };
                (
                    upper::SecurityMaterials::Device(
                        DeviceNonceParts {
                            aszmic,
                            seq,
                            src,
                            dst,
                            iv_index,
                        }
                        .to_nonce(),
                        self.device_state.device_key(),
                    ),
                    net_sm,
                    seq,
                )
            }
            MessageKeys::App(app_key_index) => {
                let app_sm = match self
                    .device_state
                    .security_materials
                    .app_key_map
                    .get_key(app_key_index)
                {
                    None => return Err((SendError::InvalidAppKeyIndex, msg)),
                    Some(app_sm) => app_sm,
                };
                let net_key_index = app_sm.net_key_index;
                // Check for a valid net_key
                let net_sm = match self
                    .device_state
                    .security_materials
                    .net_key_map
                    .get_keys(net_key_index)
                {
                    None => return Err((SendError::InvalidNetKeyIndex, msg)),
                    Some(phase) => phase.tx_key(),
                };
                let seq = match self.device_state.seq_counter.inc_seq() {
                    None => return Err((SendError::OutOfSeq, msg)),
                    Some(seq) => seq,
                };
                let nonce = AppNonceParts {
                    aszmic,
                    seq,
                    src,
                    dst,
                    iv_index,
                }
                .to_nonce();
                (
                    match &msg.dst {
                        Address::VirtualHash(_) => {
                            return Err((SendError::InvalidDestination, msg))
                        }
                        Address::Virtual(va) => upper::SecurityMaterials::VirtualAddress(
                            nonce,
                            &app_sm.app_key,
                            app_sm.aid,
                            va,
                        ),
                        _ => upper::SecurityMaterials::App(nonce, &app_sm.app_key, app_sm.aid),
                    },
                    net_sm,
                    seq,
                )
            }
        };
        let ttl = msg.ttl.unwrap_or(self.default_ttl());
        let encrypted = msg.app_payload.encrypt(&sm, msg.mic_size);
        Ok(EncryptedOutgoingMessage {
            encrypted_app_payload: encrypted,
            net_sm,
            dst,
            ttl,
        })
    }
    pub fn default_ttl(&self) -> TTL {
        unimplemented!()
    }
    pub fn get_app_key(&self, app_key_index: AppKeyIndex) -> Option<&ApplicationSecurityMaterials> {
        self.device_state
            .security_materials()
            .app_key_map
            .get_key(app_key_index)
    }
    pub fn net_keys(&self) -> &NetKeyMap {
        &self.device_state.security_materials().net_key_map
    }
    pub fn replay_cache(&self) -> &replay::Cache {
        &self.replay_cache
    }
    pub fn iv_index(&self) -> IVIndex {
        self.device_state.iv_index()
    }
    pub fn handle_lower_transport_pdu(&mut self, _pdu: &lower::PDU) {
        unimplemented!()
    }
    pub fn handle_encrypted_network_pdu(&mut self, _pdu: net::EncryptedPDU<'_>) {
        unimplemented!()
    }
    /// Tries to find the matching `NetworkSecurityMaterials` from the device state manager. Once
    /// it finds a `NetworkSecurityMaterials` with a matching `NID`, it tries to decrypt the PDU.
    /// If the MIC is authenticated (the materials match), it'll return the decrypted PDU.
    /// If no security materials match, it'll return `None`
    pub fn decrypt_network_pdu(
        &self,
        pdu: net::EncryptedPDU<'_>,
    ) -> Option<(NetKeyIndex, net::PDU)> {
        let iv_index = self.iv_index();
        for (index, sm) in self.net_keys().matching_nid(pdu.nid()) {
            if let Ok(decrypted_pdu) = pdu.try_decrypt(sm.network_keys(), iv_index) {
                return Some((index, decrypted_pdu));
            }
        }

        None
    }
}<|MERGE_RESOLUTION|>--- conflicted
+++ resolved
@@ -6,16 +6,6 @@
 
 use crate::address::{Address, UnicastAddress, VirtualAddress};
 use crate::ble::RSSI;
-<<<<<<< HEAD
-use crate::crypto::materials::NetKeyMap;
-use crate::crypto::NetKeyIndex;
-use crate::mesh::IVIndex;
-//use crate::mesh_io::IOBearer;
-use crate::{device_state, lower, net, replay};
-use alloc::boxed::Box;
-
-pub trait IOBearer {}
-=======
 use crate::crypto::materials::{
     ApplicationSecurityMaterials, KeyPhase, NetKeyMap, NetworkSecurityMaterials,
 };
@@ -39,7 +29,6 @@
     },
 }
 
->>>>>>> 0bc95a98
 /// Full Bluetooth Mesh Stack for
 /// Layers:
 /// - Access
@@ -54,26 +43,12 @@
     replay_cache: replay::Cache,
     io_bearer: Box<dyn IOBearer>,
 }
-<<<<<<< HEAD
-
-pub enum IncomingPDU {
-    EncryptedNet {
-        pdu: net::OwnedEncryptedPDU,
-        rssi: Option<RSSI>,
-    },
-    DecryptedNet {
-        net_key_index: NetKeyIndex,
-        rssi: Option<RSSI>,
-        pdu: net::PDU,
-    },
-=======
 pub enum SendError {
     InvalidAppKeyIndex,
     InvalidNetKeyIndex,
     InvalidDestination,
     InvalidSourceElement,
     OutOfSeq,
->>>>>>> 0bc95a98
 }
 impl Stack {
     pub fn new(io_bearer: Box<dyn IOBearer>, device_state: device_state::DeviceState) -> Self {
@@ -214,17 +189,14 @@
     pub fn handle_lower_transport_pdu(&mut self, _pdu: &lower::PDU) {
         unimplemented!()
     }
-    pub fn handle_encrypted_network_pdu(&mut self, _pdu: net::EncryptedPDU<'_>) {
+    pub fn handle_encrypted_network_pdu(&mut self, _pdu: &net::EncryptedPDU) {
         unimplemented!()
     }
     /// Tries to find the matching `NetworkSecurityMaterials` from the device state manager. Once
     /// it finds a `NetworkSecurityMaterials` with a matching `NID`, it tries to decrypt the PDU.
     /// If the MIC is authenticated (the materials match), it'll return the decrypted PDU.
     /// If no security materials match, it'll return `None`
-    pub fn decrypt_network_pdu(
-        &self,
-        pdu: net::EncryptedPDU<'_>,
-    ) -> Option<(NetKeyIndex, net::PDU)> {
+    pub fn decrypt_network_pdu(&self, pdu: &net::EncryptedPDU) -> Option<(NetKeyIndex, net::PDU)> {
         let iv_index = self.iv_index();
         for (index, sm) in self.net_keys().matching_nid(pdu.nid()) {
             if let Ok(decrypted_pdu) = pdu.try_decrypt(sm.network_keys(), iv_index) {
